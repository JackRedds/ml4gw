import math

import numpy as np
import pytest
import torch
from astropy.cosmology import Planck18
from bilby.gw.prior import UniformComovingVolume, UniformSourceFrame
from bilby.core.utils.random import seed as bilby_seed
from scipy import optimize, stats

from ml4gw import distributions

# TODO: for all tests, how to validate that
# distribution has the expected shape?


def test_log_uniform(seed_everything):
    sampler = distributions.LogUniform(math.e, math.e**2)
    samples = sampler.sample((10,))
    assert len(samples) == 10
    assert ((torch.e <= samples) & (samples <= torch.e**2)).all()

    # check that the mean is roughly correct
    # (within three standard deviations)
    num_samples = 100000
    samples = sampler.sample((num_samples,))
    log_samples = np.log(samples)

    mean = log_samples.mean().item()
    variance = 4 / 12
    sample_variance = variance / (num_samples - 1)
    sample_std = sample_variance**0.5
    assert abs(mean - 1.5) < (3 * sample_std)


<<<<<<< HEAD
def test_log_normal():
    mu = 0
    sigma = 1
    sampler = distributions.LogNormal(mu, sigma, low=0)
    samples = sampler.sample((10,))
    assert len(samples) == 10
    assert (samples > 0).all()

    # check that the mean is roughly correct
    # (within three standard deviations)
    num_samples = 100000
    samples = sampler.sample((num_samples,))
    mean = samples.mean().item()
    expected_mean = np.exp(mu + (sigma**2) / 2)

    variance = (np.exp(sigma**2) + 1) * np.exp(2 * mu + sigma**2)
    sample_variance = variance / (num_samples - 1)
    sample_std = sample_variance**0.5
    assert abs(mean - expected_mean) < (3 * sample_std)


def test_sine():
    sampler = distributions.Sine()
    samples = sampler.sample((10,))
    assert len(samples) == 10
    assert ((0 <= samples) & (samples <= math.pi)).all()

    sampler = distributions.Sine(-3, 5)
    samples = sampler.sample((100,))
    assert len(samples) == 100
    assert ((-3 <= samples) & (samples <= 5)).all()

    assert torch.all(sampler.log_prob(torch.tensor([-4, 6])) == float("-inf"))


def test_cosine():
=======
def test_cosine(seed_everything):
>>>>>>> dffeca19
    sampler = distributions.Cosine()
    samples = sampler.sample((10,))
    assert len(samples) == 10
    assert ((-math.pi / 2 <= samples) & (samples <= math.pi / 2)).all()

    sampler = distributions.Cosine(-3, 5)
    samples = sampler.sample((100,))
    assert len(samples) == 100
    assert ((-3 <= samples) & (samples <= 5)).all()

    assert torch.all(sampler.log_prob(torch.tensor([-4, 6])) == float("-inf"))


def test_power_law(seed_everything):
    """Test PowerLaw distribution"""

    with pytest.raises(ValueError, match=r"Index of 0 is the same as Uniform"):
        distributions.PowerLaw(0, 100, index=0)

    ref_snr = 8
    sampler = distributions.PowerLaw(ref_snr, float("inf"), index=-4)
    samples = sampler.sample((100000,)).numpy()
    # check x^-4 behavior
    counts, ebins = np.histogram(samples, bins=1000)
    bins = ebins[1:] + ebins[:-1]
    bins *= 0.5

    def foo(x, a, b):
        return a * x**b

    popt, _ = optimize.curve_fit(foo, bins, counts)
    # popt[1] is the index
    assert popt[1] == pytest.approx(-4, rel=1e-1)

    min_dist = 10
    max_dist = 1000
    uniform_in_volume = distributions.PowerLaw(min_dist, max_dist, index=2)
    samples = uniform_in_volume.sample((100000,)).numpy()
    # check d^2 behavior
    counts, ebins = np.histogram(samples, bins=1000)
    bins = ebins[1:] + ebins[:-1]
    bins *= 0.5

    popt, _ = optimize.curve_fit(foo, bins, counts)
    # popt[1] is the index
    assert popt[1] == pytest.approx(2, rel=1e-1)

    # test 1/x distribution
    inverse_in_distance = distributions.PowerLaw(min_dist, max_dist, index=-1)
    samples = inverse_in_distance.sample((100000,)).numpy()
    counts, ebins = np.histogram(samples, bins=1000)
    bins = ebins[1:] + ebins[:-1]
    bins *= 0.5
    popt, _ = optimize.curve_fit(foo, bins, counts)

    assert popt[1] == pytest.approx(-1, rel=1e-1)


def test_delta_function(seed_everything):
    sampler = distributions.DeltaFunction(peak=20)
    samples = sampler.sample((10,))
    assert (samples == 20).all()


class TestCosmologyDistributions:
    # bilby randomness currently comes into play in
    # only this test, so set the seed separately from
    # the `seed_everything` fixture so that we don't
    # get too constrained in finding a seed that passes
    # every random test.
    bilby_seed(123456789)

    @pytest.fixture
    def num_samples(self):
        return 1000

    @pytest.fixture
    def num_trials(self):
        return 1000

    @pytest.fixture
    def alpha(self):
        return 0.05

    @pytest.fixture(params=[False])
    def source_frame_time(self, request):
        return request.param

    @pytest.fixture
    def boundaries(self):
        return {
            "redshift": (0, 5),
            "comoving_distance": (1000, 2000),
            "luminosity_distance": (10000, 45000),
        }

    def test_uniform_comoving_volume(
        self, seed_everything, boundaries, num_samples, num_trials, alpha
    ):
        alpha = 0.05
        for distance_type, (minimum, maximum) in boundaries.items():
            ml4gw_dist = distributions.UniformComovingVolume(
                minimum=minimum,
                maximum=maximum,
                distance_type=distance_type,
            )
            bilby_dist = UniformComovingVolume(
                minimum=minimum, maximum=maximum, name=distance_type
            )

            ml4gw_samples = ml4gw_dist.sample((num_samples,))
            assert ml4gw_samples.shape == (num_samples,)

            # Not sure that this is the ideal way to test this
            count = 0
            for _ in range(num_trials):
                ml4gw_dist.sample((num_samples,))
                bilby_samples = bilby_dist.sample(num_samples)
                _, p_value = stats.ks_2samp(
                    ml4gw_samples.numpy(), bilby_samples
                )
                if p_value < alpha:
                    count += 1

            mean = num_trials * alpha
            sigma = num_trials * alpha * (1 - alpha)
            assert abs(count - mean) < 3 * sigma

            # Compare log probability between ml4gw and bilby
            # using the same samples
            ml4gw_log_prob = ml4gw_dist.log_prob(ml4gw_samples)
            bilby_log_prob = bilby_dist.ln_prob(ml4gw_samples)
            assert np.allclose(
                ml4gw_log_prob.numpy(), bilby_log_prob, rtol=1e-2
            )

            # Check that the luminosity distance calculation
            # matches astropy's
            z_grid = ml4gw_dist.z_grid.numpy()
            ml4gw_dl = ml4gw_dist.luminosity_dist_grid.numpy()
            astropy_dl = Planck18.luminosity_distance(z_grid).value
            assert np.allclose(ml4gw_dl, astropy_dl, rtol=1e-2)

    def test_rate_evolution(
        self, seed_everything, boundaries, num_samples, num_trials, alpha
    ):
        alpha = 0.05

        def rate_function(z):
            return 1 / (1 + z)

        for distance_type, (minimum, maximum) in boundaries.items():
            ml4gw_dist = distributions.RateEvolution(
                rate_function=rate_function,
                minimum=minimum,
                maximum=maximum,
                distance_type=distance_type,
            )
            bilby_dist = UniformSourceFrame(
                minimum=minimum, maximum=maximum, name=distance_type
            )

            ml4gw_samples = ml4gw_dist.sample((num_samples,))
            assert ml4gw_samples.shape == (num_samples,)

            # Not sure that this is the ideal way to test this
            count = 0
            for _ in range(num_trials):
                ml4gw_dist.sample((num_samples,))
                bilby_samples = bilby_dist.sample(num_samples)
                _, p_value = stats.ks_2samp(
                    ml4gw_samples.numpy(), bilby_samples
                )
                if p_value < alpha:
                    count += 1

            mean = num_trials * alpha
            sigma = num_trials * alpha * (1 - alpha)
            assert abs(count - mean) < 3 * sigma

            # Compare log probability between ml4gw and bilby
            # using the same samples
            ml4gw_log_prob = ml4gw_dist.log_prob(ml4gw_samples)
            bilby_log_prob = bilby_dist.ln_prob(ml4gw_samples)
            assert np.allclose(
                ml4gw_log_prob.numpy(), bilby_log_prob, rtol=1e-2
            )

    def test_raises_errors(self):
        with pytest.raises(ValueError, match=r"Distance type must be*"):
            distributions.UniformComovingVolume(
                minimum=0, maximum=5, distance_type="dummy"
            )

        with pytest.raises(ValueError, match=r"Maximum redshift*"):
            distributions.UniformComovingVolume(
                minimum=0, maximum=6, distance_type="redshift"
            )<|MERGE_RESOLUTION|>--- conflicted
+++ resolved
@@ -33,8 +33,7 @@
     assert abs(mean - 1.5) < (3 * sample_std)
 
 
-<<<<<<< HEAD
-def test_log_normal():
+def test_log_normal(seed_everything):
     mu = 0
     sigma = 1
     sampler = distributions.LogNormal(mu, sigma, low=0)
@@ -55,7 +54,7 @@
     assert abs(mean - expected_mean) < (3 * sample_std)
 
 
-def test_sine():
+def test_sine(seed_everything):
     sampler = distributions.Sine()
     samples = sampler.sample((10,))
     assert len(samples) == 10
@@ -69,10 +68,7 @@
     assert torch.all(sampler.log_prob(torch.tensor([-4, 6])) == float("-inf"))
 
 
-def test_cosine():
-=======
 def test_cosine(seed_everything):
->>>>>>> dffeca19
     sampler = distributions.Cosine()
     samples = sampler.sample((10,))
     assert len(samples) == 10
